// SPDX-License-Identifier: GPL-3.0-or-later
// This program is free software: you can redistribute it and/or modify
// it under the terms of the GNU General Public License as published by
// the Free Software Foundation, either version 3 of the License, or
// (at your option) any later version.

// This program is distributed in the hope that it will be useful,
// but WITHOUT ANY WARRANTY; without even the implied warranty of
// MERCHANTABILITY or FITNESS FOR A PARTICULAR PURPOSE.  See the
// GNU General Public License for more details.

// You should have received a copy of the GNU General Public License
// along with this program.  If not, see <http://www.gnu.org/licenses/>.

pragma solidity ^0.8.0;

import '@openzeppelin/contracts/access/Ownable.sol';
import '@openzeppelin/contracts/security/ReentrancyGuard.sol';
import '@openzeppelin/contracts/token/ERC20/IERC20.sol';
import '@openzeppelin/contracts/token/ERC20/utils/SafeERC20.sol';
import '@openzeppelin/contracts/utils/math/Math.sol';
import '@openzeppelin/contracts/utils/math/SafeMath.sol';

import './libraries/Accounts.sol';
import './libraries/FixedPoint.sol';
import './libraries/VaultQuery.sol';
import './libraries/VaultHelpers.sol';

import './interfaces/IPriceOracle.sol';
import './interfaces/IStrategy.sol';
import './interfaces/ISwapConnector.sol';
import './interfaces/IVault.sol';

contract Vault is IVault, Ownable, ReentrancyGuard, VaultQuery {
    using SafeERC20 for IERC20;
    using FixedPoint for uint256;
    using VaultHelpers for bytes;
    using BytesHelpers for bytes4;
    using Accounts for Accounts.Data;

    uint256 public constant override EXIT_RATIO_PRECISION = 1e18;

    uint256 internal constant MAX_SLIPPAGE = 2e17; // 20%
    uint256 internal constant MAX_PROTOCOL_FEE = 2e17; // 20%

    struct Accounting {
        mapping (address => uint256) balance;
        mapping (address => uint256) shares;
        mapping (address => uint256) invested;
    }

    uint256 public immutable override maxSlippage;

    uint256 public override protocolFee;
    address public override priceOracle;
    address public override swapConnector;
    mapping (address => bool) public override isTokenWhitelisted;
    mapping (address => bool) public override isStrategyWhitelisted;
    mapping (address => uint256) public override getStrategyShares;

    mapping (address => Accounting) internal accountings;

    constructor(
        uint256 _maxSlippage,
        uint256 _protocolFee,
        address _priceOracle,
        address _swapConnector,
        address[] memory _whitelistedTokens,
        address[] memory _whitelistedStrategies
    ) {
        require(_maxSlippage <= MAX_SLIPPAGE, 'MAX_SLIPPAGE_TOO_HIGH');
        maxSlippage = _maxSlippage;

        setProtocolFee(_protocolFee);
        setPriceOracle(_priceOracle);
        setSwapConnector(_swapConnector);
        setWhitelistedTokens(_whitelistedTokens, VaultHelpers.trues(_whitelistedTokens.length));
        setWhitelistedStrategies(_whitelistedStrategies, VaultHelpers.trues(_whitelistedStrategies.length));
    }

    function getAccountBalance(address addr, address token) external view override returns (uint256) {
        Accounting storage accounting = accountings[addr];
        return accounting.balance[token];
    }

    function getAccountInvestment(address addr, address strategy)
        external
        view
        override
        returns (uint256 invested, uint256 shares)
    {
        Accounting storage accounting = accountings[addr];
        invested = accounting.invested[strategy];
        shares = accounting.shares[strategy];
    }

    function getAccountCurrentValue(address addr, address strategy) external view override returns (uint256) {
        Accounting storage accounting = accountings[addr];
        uint256 accountShares = accounting.shares[strategy];
        if (accountShares == 0) return 0;

        uint256 totalShares = getStrategyShares[strategy];
        uint256 totalValue = IStrategy(strategy).getTotalValue();
        return totalValue.mulDown(accountShares).divDown(totalShares);
    }

    function getStrategyShareValue(address strategy) external view override returns (uint256) {
        uint256 totalShares = getStrategyShares[strategy];
        uint256 totalValue = IStrategy(strategy).getTotalValue();
        return totalValue.divDown(totalShares);
    }

    function query(bytes[] memory data, bool[] memory readsOutput)
        public
        override(IVault, VaultQuery)
        returns (bytes[] memory results)
    {
        return VaultQuery.query(data, readsOutput);
    }

    function setProtocolFee(uint256 newProtocolFee) public override nonReentrant onlyOwner {
        require(newProtocolFee <= MAX_PROTOCOL_FEE, 'PROTOCOL_FEE_TOO_HIGH');
        protocolFee = newProtocolFee;
        emit ProtocolFeeSet(newProtocolFee);
    }

    function setPriceOracle(address newPriceOracle) public override nonReentrant onlyOwner {
        require(newPriceOracle != address(0), 'PRICE_ORACLE_ZERO_ADDRESS');
        priceOracle = newPriceOracle;
        emit PriceOracleSet(newPriceOracle);
    }

    function setSwapConnector(address newSwapConnector) public override nonReentrant onlyOwner {
        require(newSwapConnector != address(0), 'SWAP_CONNECTOR_ZERO_ADDRESS');
        swapConnector = newSwapConnector;
        emit SwapConnectorSet(newSwapConnector);
    }

    function setWhitelistedTokens(address[] memory tokens, bool[] memory whitelisted)
        public
        override
        nonReentrant
        onlyOwner
    {
        require(tokens.length == whitelisted.length, 'INVALID_WHITELISTED_LENGTH');
        for (uint256 i = 0; i < tokens.length; i++) {
            address token = tokens[i];
            require(token != address(0), 'TOKEN_ZERO_ADDRESS');
            isTokenWhitelisted[token] = whitelisted[i];
            emit WhitelistedTokenSet(token, whitelisted[i]);
        }
    }

    function setWhitelistedStrategies(address[] memory strategies, bool[] memory whitelisted)
        public
        override
        nonReentrant
        onlyOwner
    {
        require(strategies.length == whitelisted.length, 'INVALID_WHITELISTED_LENGTH');
        for (uint256 i = 0; i < strategies.length; i++) {
            address strategy = strategies[i];
            require(strategy != address(0), 'STRATEGY_ZERO_ADDRESS');
            isStrategyWhitelisted[strategy] = whitelisted[i];
            emit WhitelistedStrategySet(strategy, whitelisted[i]);
        }
    }

    function batch(bytes[] memory data, bool[] memory readsOutput) external override returns (bytes[] memory results) {
        require(readsOutput.length == data.length || readsOutput.length == 0, 'BATCH_INVALID_READS_OUTPUT_VALUE');
        bool requiresOutput = readsOutput.length == data.length;
        results = new bytes[](data.length);

        for (uint256 i = 0; i < data.length; i++) {
            bool shouldPopulateWithPreviousOutput = i > 0 && requiresOutput && readsOutput[i];
            if (shouldPopulateWithPreviousOutput) data[i].populateWithPreviousOutput(data[i - 1], results[i - 1]);
            results[i] = Address.functionDelegateCall(address(this), data[i]);
        }
    }

    function deposit(address addr, address token, uint256 amount, bytes memory data)
        external
        override
        nonReentrant
        returns (uint256 deposited)
    {
        Accounts.Data memory account = _authorize(addr, abi.encode(token, amount, data));
        account.beforeDeposit(msg.sender, token, amount, data);
        deposited = _deposit(account, token, amount, data);
        account.afterDeposit(msg.sender, token, amount, data);
    }

    function withdraw(address addr, address token, uint256 amount, address recipient, bytes memory data)
        external
        override
        nonReentrant
        returns (uint256 withdrawn)
    {
        Accounts.Data memory account = _authorize(addr, abi.encode(token, amount, recipient, data));
        account.beforeWithdraw(msg.sender, token, amount, recipient, data);
        withdrawn = _withdraw(account, token, amount, recipient, data);
        account.afterWithdraw(msg.sender, token, amount, recipient, data);
    }

    function swap(
        address addr,
        address tokenIn,
        address tokenOut,
        uint256 amountIn,
        uint256 slippage,
        bytes memory data
    ) external override nonReentrant returns (uint256 amountOut) {
        Accounts.Data memory account = _authorize(addr, abi.encode(tokenIn, tokenOut, amountIn, slippage, data));
        account.beforeSwap(msg.sender, tokenIn, tokenOut, amountIn, slippage, data);
        amountOut = _swap(account, tokenIn, tokenOut, amountIn, slippage, data);
        account.afterSwap(msg.sender, tokenIn, tokenOut, amountIn, slippage, data);
    }

    function join(address addr, address strategy, uint256 amount, bytes memory data)
        external
        override
        nonReentrant
        returns (uint256 shares)
    {
        Accounts.Data memory account = _authorize(addr, abi.encode(strategy, amount, data));
        account.beforeJoin(msg.sender, strategy, amount, data);
        shares = _join(account, strategy, amount, data);
        account.afterJoin(msg.sender, strategy, amount, data);
    }

    function exit(address addr, address strategy, uint256 ratio, bool emergency, bytes memory data)
        external
        override
        nonReentrant
        returns (uint256 received)
    {
        Accounts.Data memory account = _authorize(addr, abi.encode(strategy, ratio, emergency, data));
        account.beforeExit(msg.sender, strategy, ratio, emergency, data);
        received = _exit(account, strategy, ratio, emergency, data);
        account.afterExit(msg.sender, strategy, ratio, emergency, data);
    }

    function _deposit(Accounts.Data memory account, address token, uint256 amount, bytes memory data)
        internal
        returns (uint256 deposited)
    {
        require(amount > 0, 'DEPOSIT_AMOUNT_ZERO');

        (uint256 depositFee, address feeCollector) = account.getDepositFee(token);
        _safeTransferFrom(token, account.addr, address(this), amount);

        uint256 depositFeeAmount = amount.mulDown(depositFee);
        _safeTransfer(token, feeCollector, depositFeeAmount);

        deposited = amount.sub(depositFeeAmount);
        Accounting storage accounting = accountings[account.addr];
        accounting.balance[token] = accounting.balance[token].add(deposited);
        emit Deposit(account.addr, token, amount, depositFeeAmount, data);
    }

    function _withdraw(
        Accounts.Data memory account,
        address token,
        uint256 amount,
        address recipient,
        bytes memory data
    ) internal returns (uint256 withdrawn) {
        require(amount > 0, 'WITHDRAW_AMOUNT_ZERO');

        Accounting storage accounting = accountings[account.addr];
        uint256 vaultBalance = accounting.balance[token];
        uint256 portfolioBalance = account.getTokenBalance(token);
        require(vaultBalance.add(portfolioBalance) >= amount, 'ACCOUNTING_INSUFFICIENT_BALANCE');

        uint256 fromAccount = Math.min(portfolioBalance, amount);
        _safeTransferFrom(token, account.addr, recipient, fromAccount);

<<<<<<< HEAD
        (uint256 withdrawFee, address feeCollector) = account.getWithdrawFee(token);
        uint256 fromVault = fromAccount < amount ? amount - fromAccount : 0;
        uint256 withdrawFeeAmount = fromVault.mulDown(withdrawFee);
        _safeTransfer(token, feeCollector, withdrawFeeAmount);
        _safeTransfer(token, recipient, fromVault.sub(withdrawFeeAmount));
=======
        uint256 fromVault;
        uint256 withdrawFeeAmount;
        // scopes to avoid stack too deep
        {
            (uint256 withdrawFee, address feeCollector) = account.getWithdrawFee();
            fromVault = fromAccount < amount ? amount - fromAccount : 0;
            withdrawFeeAmount = fromVault.mulDown(withdrawFee);
            _safeTransfer(token, feeCollector, withdrawFeeAmount);
            _safeTransfer(token, recipient, fromVault.sub(withdrawFeeAmount));
        }

>>>>>>> 860faed5
        accounting.balance[token] = vaultBalance.sub(fromVault);
        withdrawn = amount.sub(withdrawFeeAmount);
        emit Withdraw(account.addr, token, amount, fromVault, withdrawFeeAmount, recipient, data);
    }

    function _swap(
        Accounts.Data memory account,
        address tokenIn,
        address tokenOut,
        uint256 amountIn,
        uint256 slippage,
        bytes memory data
    ) internal returns (uint256 amountOut) {
        require(tokenIn != tokenOut, 'SWAP_SAME_TOKEN');
        require(slippage <= maxSlippage, 'SWAP_MAX_SLIPPAGE');

        Accounting storage accounting = accountings[account.addr];
        uint256 currentBalance = accounting.balance[tokenIn];
        require(currentBalance >= amountIn, 'ACCOUNTING_INSUFFICIENT_BALANCE');

        uint256 remainingIn;
        uint256 minAmountOut;
        ISwapConnector connector = ISwapConnector(swapConnector);
        // scopes to avoid stack too deep
        {
            uint256 price = IPriceOracle(priceOracle).getTokenPrice(tokenOut, tokenIn);
            minAmountOut = amountIn.mulUp(price).mulUp(FixedPoint.ONE - slippage);
            require(connector.getAmountOut(tokenIn, tokenOut, amountIn) >= minAmountOut, 'EXPECTED_SWAP_MIN_AMOUNT');
        }
        {
            _safeTransfer(tokenIn, swapConnector, amountIn);
            uint256 preBalanceIn = IERC20(tokenIn).balanceOf(address(this));
            uint256 preBalanceOut = IERC20(tokenOut).balanceOf(address(this));
            (remainingIn, amountOut) = connector.swap(tokenIn, tokenOut, amountIn, minAmountOut, block.timestamp, data);

            uint256 postBalanceIn = IERC20(tokenIn).balanceOf(address(this));
            require(postBalanceIn >= preBalanceIn.add(remainingIn), 'SWAP_INVALID_REMAINING_IN');

            uint256 postBalanceOut = IERC20(tokenOut).balanceOf(address(this));
            require(amountOut >= minAmountOut, 'SWAP_MIN_AMOUNT');
            require(postBalanceOut >= preBalanceOut.add(amountOut), 'SWAP_INVALID_AMOUNT_OUT');
        }

        accounting.balance[tokenIn] = currentBalance.sub(amountIn).add(remainingIn);
        accounting.balance[tokenOut] = accounting.balance[tokenOut].add(amountOut);
        emit Swap(account.addr, tokenIn, tokenOut, amountIn, remainingIn, amountOut, data);
    }

    function _join(Accounts.Data memory account, address strategy, uint256 amount, bytes memory data)
        internal
        returns (uint256 shares)
    {
        require(amount > 0, 'JOIN_AMOUNT_ZERO');

        address token = IStrategy(strategy).getToken();
        Accounting storage accounting = accountings[account.addr];
        uint256 currentBalance = accounting.balance[token];
        require(currentBalance >= amount, 'ACCOUNTING_INSUFFICIENT_BALANCE');
        accounting.balance[token] = currentBalance.sub(amount);

        _safeTransfer(token, strategy, amount);
        (uint256 value, uint256 totalValue) = IStrategy(strategy).onJoin(amount, data);

        uint256 totalShares = getStrategyShares[strategy];
        shares = totalShares == 0 ? value : value.mulDown(totalShares).divDown(totalValue.sub(value));
        getStrategyShares[strategy] = totalShares.add(shares);

        accounting.shares[strategy] = accounting.shares[strategy].add(shares);
        accounting.invested[strategy] = accounting.invested[strategy].add(value);
        emit Join(account.addr, strategy, amount, data);
    }

    function _exit(Accounts.Data memory account, address strategy, uint256 ratio, bool emergency, bytes memory data)
        internal
        returns (uint256 received)
    {
        require(ratio > 0 && ratio <= FixedPoint.ONE, 'INVALID_EXIT_RATIO');

        address token;
        uint256 amount;
        uint256 exitingValue;
        uint256 currentValue;
        Accounting storage accounting = accountings[account.addr];
        // scope to avoid stack too deep
        {
            uint256 currentShares = accounting.shares[strategy];
            uint256 exitingShares = currentShares.mulDown(ratio);
            require(exitingShares > 0, 'EXIT_SHARES_ZERO');
            require(currentShares >= exitingShares, 'ACCOUNT_INSUFFICIENT_SHARES');

            uint256 totalShares = getStrategyShares[strategy];
            accounting.shares[strategy] = currentShares - exitingShares;
            getStrategyShares[strategy] = exitingShares >= totalShares ? 0 : totalShares - exitingShares;

            uint256 totalValue;
            (token, amount, exitingValue, totalValue) = IStrategy(strategy).onExit(
                SafeMath.mul(exitingShares, EXIT_RATIO_PRECISION).divDown(totalShares),
                emergency,
                data
            );

            _safeTransferFrom(token, strategy, address(this), amount);
            currentValue = totalValue.add(exitingValue).mulDown(currentShares).divDown(totalShares);
        }

        uint256 investedValue = accounting.invested[strategy];
        (uint256 protocolFeeAmount, uint256 performanceFeeAmount) = _payExitFees(
            account,
            strategy,
            token,
            amount,
            exitingValue,
            investedValue,
            currentValue
        );

        received = amount.sub(protocolFeeAmount).sub(performanceFeeAmount);
        accounting.balance[token] = accounting.balance[token].add(received);
        accounting.invested[strategy] = investedValue >= currentValue
            ? investedValue.mulUp(FixedPoint.ONE.sub(ratio))
            : Math.min(investedValue, exitingValue >= currentValue ? 0 : currentValue - exitingValue);

        emit Exit(account.addr, strategy, amount, protocolFeeAmount, performanceFeeAmount, data);
    }

    function _payExitFees(
        Accounts.Data memory account,
        address strategy,
        address token,
        uint256 amount,
        uint256 exitingValue,
        uint256 investedValue,
        uint256 currentValue
    ) private returns (uint256 protocolFeeAmount, uint256 performanceFeeAmount) {
        if (investedValue >= currentValue) {
            return (0, 0);
        }

        uint256 valueGains = currentValue - investedValue;
        // `tokenGains` won't be greater than `amount`
        uint256 tokenGains = valueGains > exitingValue ? amount : amount.mulDown(valueGains).divDown(exitingValue);
        protocolFeeAmount = tokenGains.mulDown(protocolFee);
        _safeTransfer(token, owner(), protocolFeeAmount);

        uint256 tokenGainsAfterProtocolFees = tokenGains.sub(protocolFeeAmount);
        (uint256 performanceFee, address feeCollector) = account.getPerformanceFee(strategy);
        performanceFeeAmount = tokenGainsAfterProtocolFees.mulDown(performanceFee);
        _safeTransfer(token, feeCollector, performanceFeeAmount);
    }

    function _safeTransfer(address token, address to, uint256 amount) internal {
        if (amount > 0) {
            IERC20(token).safeTransfer(to, amount);
        }
    }

    function _safeTransferFrom(address token, address from, address to, uint256 amount) internal {
        if (amount > 0) {
            IERC20(token).safeTransferFrom(from, to, amount);
        }
    }

    function _authorize(address addr, bytes memory params) internal view returns (Accounts.Data memory account) {
        // Check the given account is the msg.sender, otherwise it will ask the account whether the sender can operate
        // on its behalf. Note that this will never apply for accounts trying to operate on behalf of foreign EOAs.
        account = Accounts.parse(addr);
        bool allowed = account.isSender() || account.canPerform(msg.sender, address(this), msg.sig.toBytes32(), params);
        require(allowed, 'ACTION_NOT_ALLOWED');
    }
}<|MERGE_RESOLUTION|>--- conflicted
+++ resolved
@@ -275,25 +275,16 @@
         uint256 fromAccount = Math.min(portfolioBalance, amount);
         _safeTransferFrom(token, account.addr, recipient, fromAccount);
 
-<<<<<<< HEAD
-        (uint256 withdrawFee, address feeCollector) = account.getWithdrawFee(token);
-        uint256 fromVault = fromAccount < amount ? amount - fromAccount : 0;
-        uint256 withdrawFeeAmount = fromVault.mulDown(withdrawFee);
-        _safeTransfer(token, feeCollector, withdrawFeeAmount);
-        _safeTransfer(token, recipient, fromVault.sub(withdrawFeeAmount));
-=======
         uint256 fromVault;
         uint256 withdrawFeeAmount;
         // scopes to avoid stack too deep
         {
-            (uint256 withdrawFee, address feeCollector) = account.getWithdrawFee();
+            (uint256 withdrawFee, address feeCollector) = account.getWithdrawFee(token);
             fromVault = fromAccount < amount ? amount - fromAccount : 0;
             withdrawFeeAmount = fromVault.mulDown(withdrawFee);
             _safeTransfer(token, feeCollector, withdrawFeeAmount);
             _safeTransfer(token, recipient, fromVault.sub(withdrawFeeAmount));
         }
-
->>>>>>> 860faed5
         accounting.balance[token] = vaultBalance.sub(fromVault);
         withdrawn = amount.sub(withdrawFeeAmount);
         emit Withdraw(account.addr, token, amount, fromVault, withdrawFeeAmount, recipient, data);
